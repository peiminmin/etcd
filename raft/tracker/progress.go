--- conflicted
+++ resolved
@@ -147,14 +147,11 @@
 // MaybeUpdate is called when an MsgAppResp arrives from the follower, with the
 // index acked by it. The method returns false if the given n index comes from
 // an outdated message. Otherwise it updates the progress and returns true.
-<<<<<<< HEAD
 // 当收到follower节点的回复消息(MsgAppResp),需调用该方法
 //ask： 这里为啥不更新inflight,不更新inflight，不会导致消息发送阻塞?
-=======
 // 调用MaybeUpdate方法情况：
 // 1. leader节点向自己raftLog中追加日志
 // 2. 当leader节点收到follower节点的msgAppResp消息，也会调用方法尝试修改follower节点对应的Progress实例。
->>>>>>> 8707c2fe
 func (pr *Progress) MaybeUpdate(n uint64) bool {
 	var updated bool
 	if pr.Match < n {
